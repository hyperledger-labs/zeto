--- conflicted
+++ resolved
@@ -67,13 +67,9 @@
 
 To achieve this, we employ the usage of `nullifiers`. It's a unique hash derived from the unique commitment it consumes. For a UTXO commitment `hash(value, salt, owner public key)`, the nullifier is calculated as `hash(value, salt, owner private key)`. Only the owner of the commitment can generate the nullifier hash. Each transaction will record the nullifiers in the smart contract, to ensure that they don't get re-used (double spending).
 
-<<<<<<< HEAD
-In order to prove that the UTXOs to be spent actually exist, we use a merkle tree proof inside the zero knowledge proof circuit. The merkle proof is validated against a merkle tree root that is maintained by the smart contract. The smart contract keeps track of the new UTXOs in each transaction's output commitments array, and uses a merkle tree to calculate the root hash. Then the ZKP circuit can use a root hash as public input, to prove that the input commitments (UTXOs to be spent), which are private inputs to the circuit, are included in the merkle tree represented by the root.
-=======
-In order to prove that the UTXOs to be spent actually exist, we use a markle tree proof inside the zero knowledge proof circuit. The merkle proof is validated against a merkle tree root that is maintained by the smart contract. The smart contract keeps track of all the new UTXOs in each transaction's output commitments array, and uses a merkle tree to calculate the root hash. Then the ZKP circuit can use a root hash as public input, to prove that the input commitments (UTXOs to be spent), which are private inputs to the circuit, are included in the merkle tree represented by the root.
+In order to prove that the UTXOs to be spent actually exist, we use a merkle tree proof inside the zero knowledge proof circuit. The merkle proof is validated against a merkle tree root that is maintained by the smart contract. The smart contract keeps track of all the new UTXOs in each transaction's output commitments array, and uses a merkle tree to calculate the root hash. Then the ZKP circuit can use a root hash as public input, to prove that the input commitments (UTXOs to be spent), which are private inputs to the circuit, are included in the merkle tree represented by the root.
 
 The end result is that, from the onchain data, no one can figure out which UTXOs have been spent, while double spending is prevented.
->>>>>>> 34ca64ba
 
 The statements in the proof include:
 
