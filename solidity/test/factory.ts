--- conflicted
+++ resolved
@@ -45,13 +45,9 @@
         batchWithdrawVerifier: "0xae92d5aD7583AD66E49A0c67BAd18F6ba52dDDc1",
         lockVerifier: "0xae92d5aD7583AD66E49A0c67BAd18F6ba52dDDc1",
         batchLockVerifier: "0xae92d5aD7583AD66E49A0c67BAd18F6ba52dDDc1",
-<<<<<<< HEAD
-      },
-=======
         burnVerifier: "0xae92d5aD7583AD66E49A0c67BAd18F6ba52dDDc1",
         batchBurnVerifier: "0xae92d5aD7583AD66E49A0c67BAd18F6ba52dDDc1",
       }
->>>>>>> a9bd215d
     };
     await expect(
       factory.connect(nonOwner).registerImplementation("test", implInfo as any),
@@ -75,13 +71,9 @@
         batchWithdrawVerifier: "0x0000000000000000000000000000000000000000",
         lockVerifier: "0x0000000000000000000000000000000000000000",
         batchLockVerifier: "0x0000000000000000000000000000000000000000",
-<<<<<<< HEAD
-      },
-=======
-        burnVerifier: "0x0000000000000000000000000000000000000000",
-        batchBurnVerifier: "0x0000000000000000000000000000000000000000",
-      }
->>>>>>> a9bd215d
+        burnVerifier: "0x0000000000000000000000000000000000000000",
+        batchBurnVerifier: "0x0000000000000000000000000000000000000000",
+      }
     };
     await expect(
       factory.connect(deployer).registerImplementation("test", implInfo as any),
@@ -105,13 +97,9 @@
         batchWithdrawVerifier: "0x0000000000000000000000000000000000000000",
         lockVerifier: "0x0000000000000000000000000000000000000000",
         batchLockVerifier: "0x0000000000000000000000000000000000000000",
-<<<<<<< HEAD
-      },
-=======
-        burnVerifier: "0x0000000000000000000000000000000000000000",
-        batchBurnVerifier: "0x0000000000000000000000000000000000000000",
-      }
->>>>>>> a9bd215d
+        burnVerifier: "0x0000000000000000000000000000000000000000",
+        batchBurnVerifier: "0x0000000000000000000000000000000000000000",
+      }
     };
     await expect(
       factory.connect(deployer).registerImplementation("test", implInfo as any),
@@ -135,13 +123,9 @@
         batchWithdrawVerifier: "0x0000000000000000000000000000000000000000",
         lockVerifier: "0x0000000000000000000000000000000000000000",
         batchLockVerifier: "0x0000000000000000000000000000000000000000",
-<<<<<<< HEAD
-      },
-=======
-        burnVerifier: "0x0000000000000000000000000000000000000000",
-        batchBurnVerifier: "0x0000000000000000000000000000000000000000",
-      }
->>>>>>> a9bd215d
+        burnVerifier: "0x0000000000000000000000000000000000000000",
+        batchBurnVerifier: "0x0000000000000000000000000000000000000000",
+      }
     };
     await expect(
       factory.connect(deployer).registerImplementation("test", implInfo as any),
@@ -165,13 +149,9 @@
         batchWithdrawVerifier: "0x0000000000000000000000000000000000000000",
         lockVerifier: "0x0000000000000000000000000000000000000000",
         batchLockVerifier: "0x0000000000000000000000000000000000000000",
-<<<<<<< HEAD
-      },
-=======
-        burnVerifier: "0x0000000000000000000000000000000000000000",
-        batchBurnVerifier: "0x0000000000000000000000000000000000000000",
-      }
->>>>>>> a9bd215d
+        burnVerifier: "0x0000000000000000000000000000000000000000",
+        batchBurnVerifier: "0x0000000000000000000000000000000000000000",
+      }
     };
     const tx1 = await factory
       .connect(deployer)
@@ -201,13 +181,9 @@
         batchWithdrawVerifier: "0x0000000000000000000000000000000000000000",
         lockVerifier: "0x0000000000000000000000000000000000000000",
         batchLockVerifier: "0x0000000000000000000000000000000000000000",
-<<<<<<< HEAD
-      },
-=======
-        burnVerifier: "0x0000000000000000000000000000000000000000",
-        batchBurnVerifier: "0x0000000000000000000000000000000000000000",
-      }
->>>>>>> a9bd215d
+        burnVerifier: "0x0000000000000000000000000000000000000000",
+        batchBurnVerifier: "0x0000000000000000000000000000000000000000",
+      }
     };
     const tx1 = await factory
       .connect(deployer)
@@ -238,13 +214,9 @@
         batchWithdrawVerifier: "0x0000000000000000000000000000000000000000",
         lockVerifier: "0x0000000000000000000000000000000000000000",
         batchLockVerifier: "0x0000000000000000000000000000000000000000",
-<<<<<<< HEAD
-      },
-=======
-        burnVerifier: "0x0000000000000000000000000000000000000000",
-        batchBurnVerifier: "0x0000000000000000000000000000000000000000",
-      }
->>>>>>> a9bd215d
+        burnVerifier: "0x0000000000000000000000000000000000000000",
+        batchBurnVerifier: "0x0000000000000000000000000000000000000000",
+      }
     };
     const tx1 = await factory
       .connect(deployer)
@@ -275,13 +247,9 @@
         batchWithdrawVerifier: "0x0000000000000000000000000000000000000000",
         lockVerifier: "0x0000000000000000000000000000000000000000",
         batchLockVerifier: "0x0000000000000000000000000000000000000000",
-<<<<<<< HEAD
-      },
-=======
-        burnVerifier: "0x0000000000000000000000000000000000000000",
-        batchBurnVerifier: "0x0000000000000000000000000000000000000000",
-      }
->>>>>>> a9bd215d
+        burnVerifier: "0x0000000000000000000000000000000000000000",
+        batchBurnVerifier: "0x0000000000000000000000000000000000000000",
+      }
     };
     const tx1 = await factory
       .connect(deployer)
@@ -370,13 +338,9 @@
         batchWithdrawVerifier: "0xae92d5aD7583AD66E49A0c67BAd18F6ba52dDDc1",
         lockVerifier: "0xae92d5aD7583AD66E49A0c67BAd18F6ba52dDDc1",
         batchLockVerifier: "0xae92d5aD7583AD66E49A0c67BAd18F6ba52dDDc1",
-<<<<<<< HEAD
-      },
-=======
         burnVerifier: "0xae92d5aD7583AD66E49A0c67BAd18F6ba52dDDc1",
         batchBurnVerifier: "0xae92d5aD7583AD66E49A0c67BAd18F6ba52dDDc1",
       }
->>>>>>> a9bd215d
     };
     const tx1 = await factory
       .connect(deployer)
