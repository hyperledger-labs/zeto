--- conflicted
+++ resolved
@@ -41,18 +41,11 @@
 //  - 1 element for the root hash
 //  - 10 elements for the "enabled" flags (1 for each nullifier)
 //  - 10 elements for the output commitments
-<<<<<<< HEAD
-uint256 constant BATCH_INPUT_SIZE = 126;
+uint256 constant BATCH_INPUT_SIZE = 120;
 
 // NOT USED
 uint256 constant INPUT_SIZE_LOCKED = 8;
 uint256 constant BATCH_INPUT_SIZE_LOCKED = 32;
-=======
-uint256 constant BATCH_INPUT_SIZE = 120;
-
-// uint256 constant INPUT_SIZE_LOCKED = 8;
-// uint256 constant BATCH_INPUT_SIZE_LOCKED = 32;
->>>>>>> ead7bca5
 
 /// @title A sample implementation of a Zeto based fungible token with anonymity and history masking
 /// @author Kaleido, Inc.
@@ -68,16 +61,6 @@
     ZetoFungibleWithdrawWithNullifiers,
     UUPSUpgradeable
 {
-<<<<<<< HEAD
-=======
-    Groth16Verifier_AnonNullifierQurrencyTransfer internal _verifier;
-    Groth16Verifier_AnonNullifierQurrencyTransferBatch internal _batchVerifier;
-
-    // Groth16Verifier_AnonNullifierTransferLocked internal _lockVerifier;
-    // Groth16Verifier_AnonNullifierTransferLockedBatch
-    //     internal _batchLockVerifier;
-
->>>>>>> ead7bca5
     function initialize(
         string memory name,
         string memory symbol,
@@ -99,12 +82,7 @@
         uint256[] memory outputs,
         uint256 root,
         uint256[] memory encryptedValues,
-<<<<<<< HEAD
-        uint256[25] memory mlkemCiphertext,
-=======
         uint256[25] memory encapsulatedSharedSecret,
-        uint256 size,
->>>>>>> ead7bca5
         bool locked
     ) internal view returns (uint256[] memory publicInputs) {
         uint256 size = (nullifiers.length > 2 || outputs.length > 2)
@@ -308,70 +286,16 @@
         uint256[25] memory encapsulatedSharedSecret,
         Commonlib.Proof calldata proof
     ) public view returns (bool) {
-<<<<<<< HEAD
         uint256[] memory publicInputs = constructPublicInputs(
             nullifiers,
             outputs,
             root,
             encryptedValues,
-            mlkemCiphertext,
+            encapsulatedSharedSecret,
             false
         );
         bool isBatch = nullifiers.length > 2 || outputs.length > 2;
         verifyProof(proof, publicInputs, isBatch, false);
-=======
-        if (nullifiers.length > 2 || outputs.length > 2) {
-            uint256[] memory publicInputs = constructPublicInputs(
-                nullifiers,
-                outputs,
-                root,
-                encryptedValues,
-                encapsulatedSharedSecret,
-                BATCH_INPUT_SIZE,
-                false
-            );
-            // construct the public inputs for verifier
-            uint256[BATCH_INPUT_SIZE] memory fixedSizeInputs;
-            for (uint256 i = 0; i < fixedSizeInputs.length; i++) {
-                fixedSizeInputs[i] = publicInputs[i];
-            }
-            // Check the proof using batchVerifier
-            require(
-                _batchVerifier.verifyProof(
-                    proof.pA,
-                    proof.pB,
-                    proof.pC,
-                    fixedSizeInputs
-                ),
-                "Invalid proof (batch)"
-            );
-        } else {
-            uint256[] memory publicInputs = constructPublicInputs(
-                nullifiers,
-                outputs,
-                root,
-                encryptedValues,
-                encapsulatedSharedSecret,
-                INPUT_SIZE,
-                false
-            );
-            // construct the public inputs for verifier
-            uint256[INPUT_SIZE] memory fixedSizeInputs;
-            for (uint256 i = 0; i < fixedSizeInputs.length; i++) {
-                fixedSizeInputs[i] = publicInputs[i];
-            }
-            // Check the proof
-            require(
-                _verifier.verifyProof(
-                    proof.pA,
-                    proof.pB,
-                    proof.pC,
-                    fixedSizeInputs
-                ),
-                "Invalid proof"
-            );
-        }
->>>>>>> ead7bca5
         return true;
     }
 
