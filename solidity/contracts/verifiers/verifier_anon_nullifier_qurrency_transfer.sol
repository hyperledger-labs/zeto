// SPDX-License-Identifier: GPL-3.0
/*
    Copyright 2021 0KIMS association.

    This file is generated with [snarkJS](https://github.com/iden3/snarkjs).

    snarkJS is a free software: you can redistribute it and/or modify it
    under the terms of the GNU General Public License as published by
    the Free Software Foundation, either version 3 of the License, or
    (at your option) any later version.

    snarkJS is distributed in the hope that it will be useful, but WITHOUT
    ANY WARRANTY; without even the implied warranty of MERCHANTABILITY
    or FITNESS FOR A PARTICULAR PURPOSE. See the GNU General Public
    License for more details.

    You should have received a copy of the GNU General Public License
    along with snarkJS. If not, see <https://www.gnu.org/licenses/>.
*/

pragma solidity >=0.7.0 <0.9.0;

<<<<<<< HEAD
import {Verifier_AnonNullifierQurrencyTransfer} from "./impl/anon_nullifier_qurrency_transfer.sol";

contract Groth16Verifier_AnonNullifierQurrencyTransfer is
    Verifier_AnonNullifierQurrencyTransfer
{
    function verify(
        uint[2] calldata _pA,
        uint[2][2] calldata _pB,
        uint[2] calldata _pC,
        uint[] calldata _pubSignals
    ) public view returns (bool) {
        uint256[46] memory fixedSizeInputs;
        for (uint256 i = 0; i < fixedSizeInputs.length; i++) {
            fixedSizeInputs[i] = _pubSignals[i];
        }
        return this.verifyProof(_pA, _pB, _pC, fixedSizeInputs);
    }
}
=======
contract Groth16Verifier_AnonNullifierQurrencyTransfer {
    // Scalar field size
    uint256 constant r    = 21888242871839275222246405745257275088548364400416034343698204186575808495617;
    // Base field size
    uint256 constant q   = 21888242871839275222246405745257275088696311157297823662689037894645226208583;

    // Verification Key data
    uint256 constant alphax  = 20491192805390485299153009773594534940189261866228447918068658471970481763042;
    uint256 constant alphay  = 9383485363053290200918347156157836566562967994039712273449902621266178545958;
    uint256 constant betax1  = 4252822878758300859123897981450591353533073413197771768651442665752259397132;
    uint256 constant betax2  = 6375614351688725206403948262868962793625744043794305715222011528459656738731;
    uint256 constant betay1  = 21847035105528745403288232691147584728191162732299865338377159692350059136679;
    uint256 constant betay2  = 10505242626370262277552901082094356697409835680220590971873171140371331206856;
    uint256 constant gammax1 = 11559732032986387107991004021392285783925812861821192530917403151452391805634;
    uint256 constant gammax2 = 10857046999023057135944570762232829481370756359578518086990519993285655852781;
    uint256 constant gammay1 = 4082367875863433681332203403145435568316851327593401208105741076214120093531;
    uint256 constant gammay2 = 8495653923123431417604973247489272438418190587263600148770280649306958101930;
    uint256 constant deltax1 = 11559732032986387107991004021392285783925812861821192530917403151452391805634;
    uint256 constant deltax2 = 10857046999023057135944570762232829481370756359578518086990519993285655852781;
    uint256 constant deltay1 = 4082367875863433681332203403145435568316851327593401208105741076214120093531;
    uint256 constant deltay2 = 8495653923123431417604973247489272438418190587263600148770280649306958101930;

    
    uint256 constant IC0x = 16887669832464593236082296911748552893861407734681287180647210138606612512483;
    uint256 constant IC0y = 18608291832031683502750450371191739667778090011718098077418116061465596699229;
    
    uint256 constant IC1x = 15891696770277415676973669218295675208878327352890764875858609181080862929131;
    uint256 constant IC1y = 3182910042078889448371124485401857037512974142753223919068700383232250378145;
    
    uint256 constant IC2x = 2352959194227982789446795352838781107416978212290258055246395602103788258930;
    uint256 constant IC2y = 9009233291026759584434035973453629352623988072903561644598056030809858439349;
    
    uint256 constant IC3x = 19288333594648179714686502683279448485176828724221781583700960384882741516529;
    uint256 constant IC3y = 15160484411252524885232159806736831207327469057594238900213008561181888869804;
    
    uint256 constant IC4x = 6496358497151674561747337330833938741373744959692343517917820239486673047551;
    uint256 constant IC4y = 13001806677394160057987801893999317034540421603204659599983655307605254061247;
    
    uint256 constant IC5x = 17711988254917392251955794739598705672890170324331651028230239781300700936772;
    uint256 constant IC5y = 14663928598094975599760862283532713716050773190783049523301125427297743537005;
    
    uint256 constant IC6x = 19473982883214943050007258940944623428851693879144296356334441145951936012939;
    uint256 constant IC6y = 18188452740634322384235557240577099791446201640969532412698369452583563924417;
    
    uint256 constant IC7x = 5884405549631487724259525340989491479646782858359220345656639356725480045583;
    uint256 constant IC7y = 16144481575866636462606526634459465832317996379813433280422533047995654567639;
    
    uint256 constant IC8x = 20604374033404150954454246821510871898628479794914318358185034097274526086733;
    uint256 constant IC8y = 14750562086942196013817755387724052670978826991819655367022638353405300827637;
    
    uint256 constant IC9x = 1374702780922537662456254754801272175651043102697010613990986241651520342687;
    uint256 constant IC9y = 15659599858245842661758324791573351684239753758316510259205154455043297910720;
    
    uint256 constant IC10x = 782756157514976697075382918665178161385688029979209326909683471273115716299;
    uint256 constant IC10y = 20495196239386443774432358640069234995043274295642365866406581762084395436433;
    
    uint256 constant IC11x = 5999457973297366189486950066102853338894472720259822287510437641432321583329;
    uint256 constant IC11y = 19700595120891597080897954443630928784582698160577928021697211591770338158133;
    
    uint256 constant IC12x = 10559594771184999829669438094633317462094334053476697324442703649294983045602;
    uint256 constant IC12y = 14162233274527957435212433469327190321564019773184816208351886826997639855701;
    
    uint256 constant IC13x = 16046049367158232183599014708569410616701028413447726523041008738919125935475;
    uint256 constant IC13y = 13345658271627808789595193638461260308668769971232701071985198095860356605749;
    
    uint256 constant IC14x = 139166418043510886860168585186521749113400966833757538208669378357017609582;
    uint256 constant IC14y = 11358041954386767389547201608807245743605650184345643061806747583494312758921;
    
    uint256 constant IC15x = 8883655349644432492050901110061217386564804899260202266848546458392540799880;
    uint256 constant IC15y = 5338205061941569164899870936739316102020945298482321320932694106593172622616;
    
    uint256 constant IC16x = 11027498932428522471046726552054448678057202376411341172468849391182244435489;
    uint256 constant IC16y = 12051382259879517285520411221588771634814320275858034717306750989060591449523;
    
    uint256 constant IC17x = 14144527500881229555453656495317582191063485985945776841001703962886242927168;
    uint256 constant IC17y = 18830425888601510976578247743192249648214048500304367195679723428290945586664;
    
    uint256 constant IC18x = 8907618301587231697327108389387170234940427304456014059461433938376383368840;
    uint256 constant IC18y = 15927757235785375604681323507056480211408285750259769351775602931505704303067;
    
    uint256 constant IC19x = 1145754685970988071178235794152256043093308025493525600394927029027127533414;
    uint256 constant IC19y = 19665658604513552309195162181425460137641464381105914774061924819562678377718;
    
    uint256 constant IC20x = 17928695252772970127251625549861408149627692728589503214527224691636174880617;
    uint256 constant IC20y = 17645796273781860957426473839957368475261336198410524561171430041415312271692;
    
    uint256 constant IC21x = 17836872467137890166791425018365678473394193677112324757192530952947214494559;
    uint256 constant IC21y = 19797868097388807498147816980078975019746291958423976407470274092455278413720;
    
    uint256 constant IC22x = 20146285178360971635789031394155361535647699331704399176967815678045294296341;
    uint256 constant IC22y = 1428372927632169139379434757866356693153488017707018616934665547563757202491;
    
    uint256 constant IC23x = 14465378596066373916779819363892771413371969025718725566819541754255884995806;
    uint256 constant IC23y = 11137105947395363210649152512797526481846181648325556835850202186707899092996;
    
    uint256 constant IC24x = 4301965617371777488840222186778095289408088882494584564900151705565405222523;
    uint256 constant IC24y = 6132825851972235408911947805367173734830312116996433820156279432558019025138;
    
    uint256 constant IC25x = 18554287162980602483892355924157691329834546778534338800519197588602235536337;
    uint256 constant IC25y = 1615456283231315381374340832910722752082365816773527200850661236241875366037;
    
    uint256 constant IC26x = 1008653072485299340326982876517665041357234807524837100625241290045539948197;
    uint256 constant IC26y = 6097020964546954834044655907734800772139282162280621005909947791321995567608;
    
    uint256 constant IC27x = 16103142933978500736532669758503502009355817053850471332370928145265732173437;
    uint256 constant IC27y = 15246657777687970241878574038434175650127789967720977236234699444450640437621;
    
    uint256 constant IC28x = 11462366661397020204591935019759360692886275300096115780500460093557832197956;
    uint256 constant IC28y = 14906274787189332863435213198987571025297707195664160233123129225795558929193;
    
    uint256 constant IC29x = 7270298981750138150057350968485637459441028389258488771181565752464583715117;
    uint256 constant IC29y = 6856668989292878094006081407865747913980648789224885453076432719308916519418;
    
    uint256 constant IC30x = 11681172821731598238145512627981676534744356084503659028201423476940637018304;
    uint256 constant IC30y = 15523744461174544759680865307122643190458909591078943990364124496672134582655;
    
    uint256 constant IC31x = 15554763887371990930622662926829737300882474217024338278572279606079200119144;
    uint256 constant IC31y = 17071626728408766386898403914550626666690792486358170327539827025228923762843;
    
    uint256 constant IC32x = 13893806824024371359209376538205048480581903384616805642702780389775314423814;
    uint256 constant IC32y = 9560963950167648607336748591037708354389568902043413440034762267504217217279;
    
    uint256 constant IC33x = 8345661969049249262725127912663508149664246328857272384298775558576786808393;
    uint256 constant IC33y = 9307836159640927850705298219428764930247270000963609342373406132763242599732;
    
    uint256 constant IC34x = 13684673648342697271233595927738350338029318308034333059389311010518567073793;
    uint256 constant IC34y = 20947381107868976608521702831273500624952326302789191035384913696663711392444;
    
    uint256 constant IC35x = 13619138958670975911945568827746148243879646206528626166808237418252308629292;
    uint256 constant IC35y = 13588996927702226962866282266127792899113610213264813199378446054965564199194;
    
    uint256 constant IC36x = 6167250801376812651084072477180311139998056968010804177969364066065115458508;
    uint256 constant IC36y = 13544227400459956690942354625299248039422985468883308282263162928478260218454;
    
    uint256 constant IC37x = 13361446424379031650724133221649553624958521883595237004495755769685307373042;
    uint256 constant IC37y = 16694125891698559829795414315919019687541893304106817587727053596619761099519;
    
    uint256 constant IC38x = 17818537342937814296626154714738791666978026937177999807807652292153900400589;
    uint256 constant IC38y = 13275081702486529987539616562505819643100453986859963952543443148904991175693;
    
    uint256 constant IC39x = 8554748858268810735208394172589241159191554660356374888070894336229655368802;
    uint256 constant IC39y = 4486165250097765312968355150355054375220483736452749018194235064804715471484;
    
    uint256 constant IC40x = 5264995887940519042100591560380278065218329466455415019283806796718933069320;
    uint256 constant IC40y = 19328942101283296514265749153446239982110466169707806065030689438371245444304;
    
    uint256 constant IC41x = 2161556662259494346937366320663725421312058872787844570846458586626740281197;
    uint256 constant IC41y = 12963074626983324063805481600650423520851392289217241871955702289673012875374;
    
    uint256 constant IC42x = 10324372124390973799502437124831236178561092082812831881351379320868540193547;
    uint256 constant IC42y = 15192744497439179323224497544202617539218568471650431933201025701125697264648;
    
    uint256 constant IC43x = 3015196296954271936262783841437040530474080390493392860708260489520948795774;
    uint256 constant IC43y = 52197373016097706668294966762851951764247794139184607637904577472799736812;
    
    uint256 constant IC44x = 18829975211913695918553088738500831159970130427844259996887633050780882371388;
    uint256 constant IC44y = 7638428674898902826834221026730696241624203329463884060083898626350839546876;
    
    uint256 constant IC45x = 11205020868471686992694740556553880702496123567954607786146254820723972633804;
    uint256 constant IC45y = 4949866613433638060647844440999370710358474879629696007465746586946325128996;
    
    uint256 constant IC46x = 5026492918991910566578235401542559868835758466135072846985640962128744419593;
    uint256 constant IC46y = 11185480280407528284412644979180947368053734553331090952055703704521179971144;
    
    uint256 constant IC47x = 12587551325132827862107046514771029730289498866210236665389945794510332996959;
    uint256 constant IC47y = 1800686231395838291954596810498321698385566118282703388230955148116279409756;
    
    uint256 constant IC48x = 11128939178652447170018229248030403334621215092707445424305800225008971610915;
    uint256 constant IC48y = 7896364350690882371351547638846432735918796272200484409391898866303808174182;
    
 
    // Memory data
    uint16 constant pVk = 0;
    uint16 constant pPairing = 128;

    uint16 constant pLastMem = 896;

    function verifyProof(uint[2] calldata _pA, uint[2][2] calldata _pB, uint[2] calldata _pC, uint[48] calldata _pubSignals) public view returns (bool) {
        assembly {
            function checkField(v) {
                if iszero(lt(v, r)) {
                    mstore(0, 0)
                    return(0, 0x20)
                }
            }
            
            // G1 function to multiply a G1 value(x,y) to value in an address
            function g1_mulAccC(pR, x, y, s) {
                let success
                let mIn := mload(0x40)
                mstore(mIn, x)
                mstore(add(mIn, 32), y)
                mstore(add(mIn, 64), s)

                success := staticcall(sub(gas(), 2000), 7, mIn, 96, mIn, 64)

                if iszero(success) {
                    mstore(0, 0)
                    return(0, 0x20)
                }

                mstore(add(mIn, 64), mload(pR))
                mstore(add(mIn, 96), mload(add(pR, 32)))

                success := staticcall(sub(gas(), 2000), 6, mIn, 128, pR, 64)

                if iszero(success) {
                    mstore(0, 0)
                    return(0, 0x20)
                }
            }

            function checkPairing(pA, pB, pC, pubSignals, pMem) -> isOk {
                let _pPairing := add(pMem, pPairing)
                let _pVk := add(pMem, pVk)

                mstore(_pVk, IC0x)
                mstore(add(_pVk, 32), IC0y)

                // Compute the linear combination vk_x
                
                g1_mulAccC(_pVk, IC1x, IC1y, calldataload(add(pubSignals, 0)))
                
                g1_mulAccC(_pVk, IC2x, IC2y, calldataload(add(pubSignals, 32)))
                
                g1_mulAccC(_pVk, IC3x, IC3y, calldataload(add(pubSignals, 64)))
                
                g1_mulAccC(_pVk, IC4x, IC4y, calldataload(add(pubSignals, 96)))
                
                g1_mulAccC(_pVk, IC5x, IC5y, calldataload(add(pubSignals, 128)))
                
                g1_mulAccC(_pVk, IC6x, IC6y, calldataload(add(pubSignals, 160)))
                
                g1_mulAccC(_pVk, IC7x, IC7y, calldataload(add(pubSignals, 192)))
                
                g1_mulAccC(_pVk, IC8x, IC8y, calldataload(add(pubSignals, 224)))
                
                g1_mulAccC(_pVk, IC9x, IC9y, calldataload(add(pubSignals, 256)))
                
                g1_mulAccC(_pVk, IC10x, IC10y, calldataload(add(pubSignals, 288)))
                
                g1_mulAccC(_pVk, IC11x, IC11y, calldataload(add(pubSignals, 320)))
                
                g1_mulAccC(_pVk, IC12x, IC12y, calldataload(add(pubSignals, 352)))
                
                g1_mulAccC(_pVk, IC13x, IC13y, calldataload(add(pubSignals, 384)))
                
                g1_mulAccC(_pVk, IC14x, IC14y, calldataload(add(pubSignals, 416)))
                
                g1_mulAccC(_pVk, IC15x, IC15y, calldataload(add(pubSignals, 448)))
                
                g1_mulAccC(_pVk, IC16x, IC16y, calldataload(add(pubSignals, 480)))
                
                g1_mulAccC(_pVk, IC17x, IC17y, calldataload(add(pubSignals, 512)))
                
                g1_mulAccC(_pVk, IC18x, IC18y, calldataload(add(pubSignals, 544)))
                
                g1_mulAccC(_pVk, IC19x, IC19y, calldataload(add(pubSignals, 576)))
                
                g1_mulAccC(_pVk, IC20x, IC20y, calldataload(add(pubSignals, 608)))
                
                g1_mulAccC(_pVk, IC21x, IC21y, calldataload(add(pubSignals, 640)))
                
                g1_mulAccC(_pVk, IC22x, IC22y, calldataload(add(pubSignals, 672)))
                
                g1_mulAccC(_pVk, IC23x, IC23y, calldataload(add(pubSignals, 704)))
                
                g1_mulAccC(_pVk, IC24x, IC24y, calldataload(add(pubSignals, 736)))
                
                g1_mulAccC(_pVk, IC25x, IC25y, calldataload(add(pubSignals, 768)))
                
                g1_mulAccC(_pVk, IC26x, IC26y, calldataload(add(pubSignals, 800)))
                
                g1_mulAccC(_pVk, IC27x, IC27y, calldataload(add(pubSignals, 832)))
                
                g1_mulAccC(_pVk, IC28x, IC28y, calldataload(add(pubSignals, 864)))
                
                g1_mulAccC(_pVk, IC29x, IC29y, calldataload(add(pubSignals, 896)))
                
                g1_mulAccC(_pVk, IC30x, IC30y, calldataload(add(pubSignals, 928)))
                
                g1_mulAccC(_pVk, IC31x, IC31y, calldataload(add(pubSignals, 960)))
                
                g1_mulAccC(_pVk, IC32x, IC32y, calldataload(add(pubSignals, 992)))
                
                g1_mulAccC(_pVk, IC33x, IC33y, calldataload(add(pubSignals, 1024)))
                
                g1_mulAccC(_pVk, IC34x, IC34y, calldataload(add(pubSignals, 1056)))
                
                g1_mulAccC(_pVk, IC35x, IC35y, calldataload(add(pubSignals, 1088)))
                
                g1_mulAccC(_pVk, IC36x, IC36y, calldataload(add(pubSignals, 1120)))
                
                g1_mulAccC(_pVk, IC37x, IC37y, calldataload(add(pubSignals, 1152)))
                
                g1_mulAccC(_pVk, IC38x, IC38y, calldataload(add(pubSignals, 1184)))
                
                g1_mulAccC(_pVk, IC39x, IC39y, calldataload(add(pubSignals, 1216)))
                
                g1_mulAccC(_pVk, IC40x, IC40y, calldataload(add(pubSignals, 1248)))
                
                g1_mulAccC(_pVk, IC41x, IC41y, calldataload(add(pubSignals, 1280)))
                
                g1_mulAccC(_pVk, IC42x, IC42y, calldataload(add(pubSignals, 1312)))
                
                g1_mulAccC(_pVk, IC43x, IC43y, calldataload(add(pubSignals, 1344)))
                
                g1_mulAccC(_pVk, IC44x, IC44y, calldataload(add(pubSignals, 1376)))
                
                g1_mulAccC(_pVk, IC45x, IC45y, calldataload(add(pubSignals, 1408)))
                
                g1_mulAccC(_pVk, IC46x, IC46y, calldataload(add(pubSignals, 1440)))
                
                g1_mulAccC(_pVk, IC47x, IC47y, calldataload(add(pubSignals, 1472)))
                
                g1_mulAccC(_pVk, IC48x, IC48y, calldataload(add(pubSignals, 1504)))
                

                // -A
                mstore(_pPairing, calldataload(pA))
                mstore(add(_pPairing, 32), mod(sub(q, calldataload(add(pA, 32))), q))

                // B
                mstore(add(_pPairing, 64), calldataload(pB))
                mstore(add(_pPairing, 96), calldataload(add(pB, 32)))
                mstore(add(_pPairing, 128), calldataload(add(pB, 64)))
                mstore(add(_pPairing, 160), calldataload(add(pB, 96)))

                // alpha1
                mstore(add(_pPairing, 192), alphax)
                mstore(add(_pPairing, 224), alphay)

                // beta2
                mstore(add(_pPairing, 256), betax1)
                mstore(add(_pPairing, 288), betax2)
                mstore(add(_pPairing, 320), betay1)
                mstore(add(_pPairing, 352), betay2)

                // vk_x
                mstore(add(_pPairing, 384), mload(add(pMem, pVk)))
                mstore(add(_pPairing, 416), mload(add(pMem, add(pVk, 32))))


                // gamma2
                mstore(add(_pPairing, 448), gammax1)
                mstore(add(_pPairing, 480), gammax2)
                mstore(add(_pPairing, 512), gammay1)
                mstore(add(_pPairing, 544), gammay2)

                // C
                mstore(add(_pPairing, 576), calldataload(pC))
                mstore(add(_pPairing, 608), calldataload(add(pC, 32)))

                // delta2
                mstore(add(_pPairing, 640), deltax1)
                mstore(add(_pPairing, 672), deltax2)
                mstore(add(_pPairing, 704), deltay1)
                mstore(add(_pPairing, 736), deltay2)


                let success := staticcall(sub(gas(), 2000), 8, _pPairing, 768, _pPairing, 0x20)

                isOk := and(success, mload(_pPairing))
            }

            let pMem := mload(0x40)
            mstore(0x40, add(pMem, pLastMem))

            // Validate that all evaluations ∈ F
            
            checkField(calldataload(add(_pubSignals, 0)))
            
            checkField(calldataload(add(_pubSignals, 32)))
            
            checkField(calldataload(add(_pubSignals, 64)))
            
            checkField(calldataload(add(_pubSignals, 96)))
            
            checkField(calldataload(add(_pubSignals, 128)))
            
            checkField(calldataload(add(_pubSignals, 160)))
            
            checkField(calldataload(add(_pubSignals, 192)))
            
            checkField(calldataload(add(_pubSignals, 224)))
            
            checkField(calldataload(add(_pubSignals, 256)))
            
            checkField(calldataload(add(_pubSignals, 288)))
            
            checkField(calldataload(add(_pubSignals, 320)))
            
            checkField(calldataload(add(_pubSignals, 352)))
            
            checkField(calldataload(add(_pubSignals, 384)))
            
            checkField(calldataload(add(_pubSignals, 416)))
            
            checkField(calldataload(add(_pubSignals, 448)))
            
            checkField(calldataload(add(_pubSignals, 480)))
            
            checkField(calldataload(add(_pubSignals, 512)))
            
            checkField(calldataload(add(_pubSignals, 544)))
            
            checkField(calldataload(add(_pubSignals, 576)))
            
            checkField(calldataload(add(_pubSignals, 608)))
            
            checkField(calldataload(add(_pubSignals, 640)))
            
            checkField(calldataload(add(_pubSignals, 672)))
            
            checkField(calldataload(add(_pubSignals, 704)))
            
            checkField(calldataload(add(_pubSignals, 736)))
            
            checkField(calldataload(add(_pubSignals, 768)))
            
            checkField(calldataload(add(_pubSignals, 800)))
            
            checkField(calldataload(add(_pubSignals, 832)))
            
            checkField(calldataload(add(_pubSignals, 864)))
            
            checkField(calldataload(add(_pubSignals, 896)))
            
            checkField(calldataload(add(_pubSignals, 928)))
            
            checkField(calldataload(add(_pubSignals, 960)))
            
            checkField(calldataload(add(_pubSignals, 992)))
            
            checkField(calldataload(add(_pubSignals, 1024)))
            
            checkField(calldataload(add(_pubSignals, 1056)))
            
            checkField(calldataload(add(_pubSignals, 1088)))
            
            checkField(calldataload(add(_pubSignals, 1120)))
            
            checkField(calldataload(add(_pubSignals, 1152)))
            
            checkField(calldataload(add(_pubSignals, 1184)))
            
            checkField(calldataload(add(_pubSignals, 1216)))
            
            checkField(calldataload(add(_pubSignals, 1248)))
            
            checkField(calldataload(add(_pubSignals, 1280)))
            
            checkField(calldataload(add(_pubSignals, 1312)))
            
            checkField(calldataload(add(_pubSignals, 1344)))
            
            checkField(calldataload(add(_pubSignals, 1376)))
            
            checkField(calldataload(add(_pubSignals, 1408)))
            
            checkField(calldataload(add(_pubSignals, 1440)))
            
            checkField(calldataload(add(_pubSignals, 1472)))
            
            checkField(calldataload(add(_pubSignals, 1504)))
            

            // Validate all evaluations
            let isValid := checkPairing(_pA, _pB, _pC, _pubSignals, pMem)

            mstore(0, isValid)
             return(0, 0x20)
         }
     }
 }
>>>>>>> ead7bca5
<|MERGE_RESOLUTION|>--- conflicted
+++ resolved
@@ -20,7 +20,6 @@
 
 pragma solidity >=0.7.0 <0.9.0;
 
-<<<<<<< HEAD
 import {Verifier_AnonNullifierQurrencyTransfer} from "./impl/anon_nullifier_qurrency_transfer.sol";
 
 contract Groth16Verifier_AnonNullifierQurrencyTransfer is
@@ -32,487 +31,10 @@
         uint[2] calldata _pC,
         uint[] calldata _pubSignals
     ) public view returns (bool) {
-        uint256[46] memory fixedSizeInputs;
+        uint256[48] memory fixedSizeInputs;
         for (uint256 i = 0; i < fixedSizeInputs.length; i++) {
             fixedSizeInputs[i] = _pubSignals[i];
         }
         return this.verifyProof(_pA, _pB, _pC, fixedSizeInputs);
     }
-}
-=======
-contract Groth16Verifier_AnonNullifierQurrencyTransfer {
-    // Scalar field size
-    uint256 constant r    = 21888242871839275222246405745257275088548364400416034343698204186575808495617;
-    // Base field size
-    uint256 constant q   = 21888242871839275222246405745257275088696311157297823662689037894645226208583;
-
-    // Verification Key data
-    uint256 constant alphax  = 20491192805390485299153009773594534940189261866228447918068658471970481763042;
-    uint256 constant alphay  = 9383485363053290200918347156157836566562967994039712273449902621266178545958;
-    uint256 constant betax1  = 4252822878758300859123897981450591353533073413197771768651442665752259397132;
-    uint256 constant betax2  = 6375614351688725206403948262868962793625744043794305715222011528459656738731;
-    uint256 constant betay1  = 21847035105528745403288232691147584728191162732299865338377159692350059136679;
-    uint256 constant betay2  = 10505242626370262277552901082094356697409835680220590971873171140371331206856;
-    uint256 constant gammax1 = 11559732032986387107991004021392285783925812861821192530917403151452391805634;
-    uint256 constant gammax2 = 10857046999023057135944570762232829481370756359578518086990519993285655852781;
-    uint256 constant gammay1 = 4082367875863433681332203403145435568316851327593401208105741076214120093531;
-    uint256 constant gammay2 = 8495653923123431417604973247489272438418190587263600148770280649306958101930;
-    uint256 constant deltax1 = 11559732032986387107991004021392285783925812861821192530917403151452391805634;
-    uint256 constant deltax2 = 10857046999023057135944570762232829481370756359578518086990519993285655852781;
-    uint256 constant deltay1 = 4082367875863433681332203403145435568316851327593401208105741076214120093531;
-    uint256 constant deltay2 = 8495653923123431417604973247489272438418190587263600148770280649306958101930;
-
-    
-    uint256 constant IC0x = 16887669832464593236082296911748552893861407734681287180647210138606612512483;
-    uint256 constant IC0y = 18608291832031683502750450371191739667778090011718098077418116061465596699229;
-    
-    uint256 constant IC1x = 15891696770277415676973669218295675208878327352890764875858609181080862929131;
-    uint256 constant IC1y = 3182910042078889448371124485401857037512974142753223919068700383232250378145;
-    
-    uint256 constant IC2x = 2352959194227982789446795352838781107416978212290258055246395602103788258930;
-    uint256 constant IC2y = 9009233291026759584434035973453629352623988072903561644598056030809858439349;
-    
-    uint256 constant IC3x = 19288333594648179714686502683279448485176828724221781583700960384882741516529;
-    uint256 constant IC3y = 15160484411252524885232159806736831207327469057594238900213008561181888869804;
-    
-    uint256 constant IC4x = 6496358497151674561747337330833938741373744959692343517917820239486673047551;
-    uint256 constant IC4y = 13001806677394160057987801893999317034540421603204659599983655307605254061247;
-    
-    uint256 constant IC5x = 17711988254917392251955794739598705672890170324331651028230239781300700936772;
-    uint256 constant IC5y = 14663928598094975599760862283532713716050773190783049523301125427297743537005;
-    
-    uint256 constant IC6x = 19473982883214943050007258940944623428851693879144296356334441145951936012939;
-    uint256 constant IC6y = 18188452740634322384235557240577099791446201640969532412698369452583563924417;
-    
-    uint256 constant IC7x = 5884405549631487724259525340989491479646782858359220345656639356725480045583;
-    uint256 constant IC7y = 16144481575866636462606526634459465832317996379813433280422533047995654567639;
-    
-    uint256 constant IC8x = 20604374033404150954454246821510871898628479794914318358185034097274526086733;
-    uint256 constant IC8y = 14750562086942196013817755387724052670978826991819655367022638353405300827637;
-    
-    uint256 constant IC9x = 1374702780922537662456254754801272175651043102697010613990986241651520342687;
-    uint256 constant IC9y = 15659599858245842661758324791573351684239753758316510259205154455043297910720;
-    
-    uint256 constant IC10x = 782756157514976697075382918665178161385688029979209326909683471273115716299;
-    uint256 constant IC10y = 20495196239386443774432358640069234995043274295642365866406581762084395436433;
-    
-    uint256 constant IC11x = 5999457973297366189486950066102853338894472720259822287510437641432321583329;
-    uint256 constant IC11y = 19700595120891597080897954443630928784582698160577928021697211591770338158133;
-    
-    uint256 constant IC12x = 10559594771184999829669438094633317462094334053476697324442703649294983045602;
-    uint256 constant IC12y = 14162233274527957435212433469327190321564019773184816208351886826997639855701;
-    
-    uint256 constant IC13x = 16046049367158232183599014708569410616701028413447726523041008738919125935475;
-    uint256 constant IC13y = 13345658271627808789595193638461260308668769971232701071985198095860356605749;
-    
-    uint256 constant IC14x = 139166418043510886860168585186521749113400966833757538208669378357017609582;
-    uint256 constant IC14y = 11358041954386767389547201608807245743605650184345643061806747583494312758921;
-    
-    uint256 constant IC15x = 8883655349644432492050901110061217386564804899260202266848546458392540799880;
-    uint256 constant IC15y = 5338205061941569164899870936739316102020945298482321320932694106593172622616;
-    
-    uint256 constant IC16x = 11027498932428522471046726552054448678057202376411341172468849391182244435489;
-    uint256 constant IC16y = 12051382259879517285520411221588771634814320275858034717306750989060591449523;
-    
-    uint256 constant IC17x = 14144527500881229555453656495317582191063485985945776841001703962886242927168;
-    uint256 constant IC17y = 18830425888601510976578247743192249648214048500304367195679723428290945586664;
-    
-    uint256 constant IC18x = 8907618301587231697327108389387170234940427304456014059461433938376383368840;
-    uint256 constant IC18y = 15927757235785375604681323507056480211408285750259769351775602931505704303067;
-    
-    uint256 constant IC19x = 1145754685970988071178235794152256043093308025493525600394927029027127533414;
-    uint256 constant IC19y = 19665658604513552309195162181425460137641464381105914774061924819562678377718;
-    
-    uint256 constant IC20x = 17928695252772970127251625549861408149627692728589503214527224691636174880617;
-    uint256 constant IC20y = 17645796273781860957426473839957368475261336198410524561171430041415312271692;
-    
-    uint256 constant IC21x = 17836872467137890166791425018365678473394193677112324757192530952947214494559;
-    uint256 constant IC21y = 19797868097388807498147816980078975019746291958423976407470274092455278413720;
-    
-    uint256 constant IC22x = 20146285178360971635789031394155361535647699331704399176967815678045294296341;
-    uint256 constant IC22y = 1428372927632169139379434757866356693153488017707018616934665547563757202491;
-    
-    uint256 constant IC23x = 14465378596066373916779819363892771413371969025718725566819541754255884995806;
-    uint256 constant IC23y = 11137105947395363210649152512797526481846181648325556835850202186707899092996;
-    
-    uint256 constant IC24x = 4301965617371777488840222186778095289408088882494584564900151705565405222523;
-    uint256 constant IC24y = 6132825851972235408911947805367173734830312116996433820156279432558019025138;
-    
-    uint256 constant IC25x = 18554287162980602483892355924157691329834546778534338800519197588602235536337;
-    uint256 constant IC25y = 1615456283231315381374340832910722752082365816773527200850661236241875366037;
-    
-    uint256 constant IC26x = 1008653072485299340326982876517665041357234807524837100625241290045539948197;
-    uint256 constant IC26y = 6097020964546954834044655907734800772139282162280621005909947791321995567608;
-    
-    uint256 constant IC27x = 16103142933978500736532669758503502009355817053850471332370928145265732173437;
-    uint256 constant IC27y = 15246657777687970241878574038434175650127789967720977236234699444450640437621;
-    
-    uint256 constant IC28x = 11462366661397020204591935019759360692886275300096115780500460093557832197956;
-    uint256 constant IC28y = 14906274787189332863435213198987571025297707195664160233123129225795558929193;
-    
-    uint256 constant IC29x = 7270298981750138150057350968485637459441028389258488771181565752464583715117;
-    uint256 constant IC29y = 6856668989292878094006081407865747913980648789224885453076432719308916519418;
-    
-    uint256 constant IC30x = 11681172821731598238145512627981676534744356084503659028201423476940637018304;
-    uint256 constant IC30y = 15523744461174544759680865307122643190458909591078943990364124496672134582655;
-    
-    uint256 constant IC31x = 15554763887371990930622662926829737300882474217024338278572279606079200119144;
-    uint256 constant IC31y = 17071626728408766386898403914550626666690792486358170327539827025228923762843;
-    
-    uint256 constant IC32x = 13893806824024371359209376538205048480581903384616805642702780389775314423814;
-    uint256 constant IC32y = 9560963950167648607336748591037708354389568902043413440034762267504217217279;
-    
-    uint256 constant IC33x = 8345661969049249262725127912663508149664246328857272384298775558576786808393;
-    uint256 constant IC33y = 9307836159640927850705298219428764930247270000963609342373406132763242599732;
-    
-    uint256 constant IC34x = 13684673648342697271233595927738350338029318308034333059389311010518567073793;
-    uint256 constant IC34y = 20947381107868976608521702831273500624952326302789191035384913696663711392444;
-    
-    uint256 constant IC35x = 13619138958670975911945568827746148243879646206528626166808237418252308629292;
-    uint256 constant IC35y = 13588996927702226962866282266127792899113610213264813199378446054965564199194;
-    
-    uint256 constant IC36x = 6167250801376812651084072477180311139998056968010804177969364066065115458508;
-    uint256 constant IC36y = 13544227400459956690942354625299248039422985468883308282263162928478260218454;
-    
-    uint256 constant IC37x = 13361446424379031650724133221649553624958521883595237004495755769685307373042;
-    uint256 constant IC37y = 16694125891698559829795414315919019687541893304106817587727053596619761099519;
-    
-    uint256 constant IC38x = 17818537342937814296626154714738791666978026937177999807807652292153900400589;
-    uint256 constant IC38y = 13275081702486529987539616562505819643100453986859963952543443148904991175693;
-    
-    uint256 constant IC39x = 8554748858268810735208394172589241159191554660356374888070894336229655368802;
-    uint256 constant IC39y = 4486165250097765312968355150355054375220483736452749018194235064804715471484;
-    
-    uint256 constant IC40x = 5264995887940519042100591560380278065218329466455415019283806796718933069320;
-    uint256 constant IC40y = 19328942101283296514265749153446239982110466169707806065030689438371245444304;
-    
-    uint256 constant IC41x = 2161556662259494346937366320663725421312058872787844570846458586626740281197;
-    uint256 constant IC41y = 12963074626983324063805481600650423520851392289217241871955702289673012875374;
-    
-    uint256 constant IC42x = 10324372124390973799502437124831236178561092082812831881351379320868540193547;
-    uint256 constant IC42y = 15192744497439179323224497544202617539218568471650431933201025701125697264648;
-    
-    uint256 constant IC43x = 3015196296954271936262783841437040530474080390493392860708260489520948795774;
-    uint256 constant IC43y = 52197373016097706668294966762851951764247794139184607637904577472799736812;
-    
-    uint256 constant IC44x = 18829975211913695918553088738500831159970130427844259996887633050780882371388;
-    uint256 constant IC44y = 7638428674898902826834221026730696241624203329463884060083898626350839546876;
-    
-    uint256 constant IC45x = 11205020868471686992694740556553880702496123567954607786146254820723972633804;
-    uint256 constant IC45y = 4949866613433638060647844440999370710358474879629696007465746586946325128996;
-    
-    uint256 constant IC46x = 5026492918991910566578235401542559868835758466135072846985640962128744419593;
-    uint256 constant IC46y = 11185480280407528284412644979180947368053734553331090952055703704521179971144;
-    
-    uint256 constant IC47x = 12587551325132827862107046514771029730289498866210236665389945794510332996959;
-    uint256 constant IC47y = 1800686231395838291954596810498321698385566118282703388230955148116279409756;
-    
-    uint256 constant IC48x = 11128939178652447170018229248030403334621215092707445424305800225008971610915;
-    uint256 constant IC48y = 7896364350690882371351547638846432735918796272200484409391898866303808174182;
-    
- 
-    // Memory data
-    uint16 constant pVk = 0;
-    uint16 constant pPairing = 128;
-
-    uint16 constant pLastMem = 896;
-
-    function verifyProof(uint[2] calldata _pA, uint[2][2] calldata _pB, uint[2] calldata _pC, uint[48] calldata _pubSignals) public view returns (bool) {
-        assembly {
-            function checkField(v) {
-                if iszero(lt(v, r)) {
-                    mstore(0, 0)
-                    return(0, 0x20)
-                }
-            }
-            
-            // G1 function to multiply a G1 value(x,y) to value in an address
-            function g1_mulAccC(pR, x, y, s) {
-                let success
-                let mIn := mload(0x40)
-                mstore(mIn, x)
-                mstore(add(mIn, 32), y)
-                mstore(add(mIn, 64), s)
-
-                success := staticcall(sub(gas(), 2000), 7, mIn, 96, mIn, 64)
-
-                if iszero(success) {
-                    mstore(0, 0)
-                    return(0, 0x20)
-                }
-
-                mstore(add(mIn, 64), mload(pR))
-                mstore(add(mIn, 96), mload(add(pR, 32)))
-
-                success := staticcall(sub(gas(), 2000), 6, mIn, 128, pR, 64)
-
-                if iszero(success) {
-                    mstore(0, 0)
-                    return(0, 0x20)
-                }
-            }
-
-            function checkPairing(pA, pB, pC, pubSignals, pMem) -> isOk {
-                let _pPairing := add(pMem, pPairing)
-                let _pVk := add(pMem, pVk)
-
-                mstore(_pVk, IC0x)
-                mstore(add(_pVk, 32), IC0y)
-
-                // Compute the linear combination vk_x
-                
-                g1_mulAccC(_pVk, IC1x, IC1y, calldataload(add(pubSignals, 0)))
-                
-                g1_mulAccC(_pVk, IC2x, IC2y, calldataload(add(pubSignals, 32)))
-                
-                g1_mulAccC(_pVk, IC3x, IC3y, calldataload(add(pubSignals, 64)))
-                
-                g1_mulAccC(_pVk, IC4x, IC4y, calldataload(add(pubSignals, 96)))
-                
-                g1_mulAccC(_pVk, IC5x, IC5y, calldataload(add(pubSignals, 128)))
-                
-                g1_mulAccC(_pVk, IC6x, IC6y, calldataload(add(pubSignals, 160)))
-                
-                g1_mulAccC(_pVk, IC7x, IC7y, calldataload(add(pubSignals, 192)))
-                
-                g1_mulAccC(_pVk, IC8x, IC8y, calldataload(add(pubSignals, 224)))
-                
-                g1_mulAccC(_pVk, IC9x, IC9y, calldataload(add(pubSignals, 256)))
-                
-                g1_mulAccC(_pVk, IC10x, IC10y, calldataload(add(pubSignals, 288)))
-                
-                g1_mulAccC(_pVk, IC11x, IC11y, calldataload(add(pubSignals, 320)))
-                
-                g1_mulAccC(_pVk, IC12x, IC12y, calldataload(add(pubSignals, 352)))
-                
-                g1_mulAccC(_pVk, IC13x, IC13y, calldataload(add(pubSignals, 384)))
-                
-                g1_mulAccC(_pVk, IC14x, IC14y, calldataload(add(pubSignals, 416)))
-                
-                g1_mulAccC(_pVk, IC15x, IC15y, calldataload(add(pubSignals, 448)))
-                
-                g1_mulAccC(_pVk, IC16x, IC16y, calldataload(add(pubSignals, 480)))
-                
-                g1_mulAccC(_pVk, IC17x, IC17y, calldataload(add(pubSignals, 512)))
-                
-                g1_mulAccC(_pVk, IC18x, IC18y, calldataload(add(pubSignals, 544)))
-                
-                g1_mulAccC(_pVk, IC19x, IC19y, calldataload(add(pubSignals, 576)))
-                
-                g1_mulAccC(_pVk, IC20x, IC20y, calldataload(add(pubSignals, 608)))
-                
-                g1_mulAccC(_pVk, IC21x, IC21y, calldataload(add(pubSignals, 640)))
-                
-                g1_mulAccC(_pVk, IC22x, IC22y, calldataload(add(pubSignals, 672)))
-                
-                g1_mulAccC(_pVk, IC23x, IC23y, calldataload(add(pubSignals, 704)))
-                
-                g1_mulAccC(_pVk, IC24x, IC24y, calldataload(add(pubSignals, 736)))
-                
-                g1_mulAccC(_pVk, IC25x, IC25y, calldataload(add(pubSignals, 768)))
-                
-                g1_mulAccC(_pVk, IC26x, IC26y, calldataload(add(pubSignals, 800)))
-                
-                g1_mulAccC(_pVk, IC27x, IC27y, calldataload(add(pubSignals, 832)))
-                
-                g1_mulAccC(_pVk, IC28x, IC28y, calldataload(add(pubSignals, 864)))
-                
-                g1_mulAccC(_pVk, IC29x, IC29y, calldataload(add(pubSignals, 896)))
-                
-                g1_mulAccC(_pVk, IC30x, IC30y, calldataload(add(pubSignals, 928)))
-                
-                g1_mulAccC(_pVk, IC31x, IC31y, calldataload(add(pubSignals, 960)))
-                
-                g1_mulAccC(_pVk, IC32x, IC32y, calldataload(add(pubSignals, 992)))
-                
-                g1_mulAccC(_pVk, IC33x, IC33y, calldataload(add(pubSignals, 1024)))
-                
-                g1_mulAccC(_pVk, IC34x, IC34y, calldataload(add(pubSignals, 1056)))
-                
-                g1_mulAccC(_pVk, IC35x, IC35y, calldataload(add(pubSignals, 1088)))
-                
-                g1_mulAccC(_pVk, IC36x, IC36y, calldataload(add(pubSignals, 1120)))
-                
-                g1_mulAccC(_pVk, IC37x, IC37y, calldataload(add(pubSignals, 1152)))
-                
-                g1_mulAccC(_pVk, IC38x, IC38y, calldataload(add(pubSignals, 1184)))
-                
-                g1_mulAccC(_pVk, IC39x, IC39y, calldataload(add(pubSignals, 1216)))
-                
-                g1_mulAccC(_pVk, IC40x, IC40y, calldataload(add(pubSignals, 1248)))
-                
-                g1_mulAccC(_pVk, IC41x, IC41y, calldataload(add(pubSignals, 1280)))
-                
-                g1_mulAccC(_pVk, IC42x, IC42y, calldataload(add(pubSignals, 1312)))
-                
-                g1_mulAccC(_pVk, IC43x, IC43y, calldataload(add(pubSignals, 1344)))
-                
-                g1_mulAccC(_pVk, IC44x, IC44y, calldataload(add(pubSignals, 1376)))
-                
-                g1_mulAccC(_pVk, IC45x, IC45y, calldataload(add(pubSignals, 1408)))
-                
-                g1_mulAccC(_pVk, IC46x, IC46y, calldataload(add(pubSignals, 1440)))
-                
-                g1_mulAccC(_pVk, IC47x, IC47y, calldataload(add(pubSignals, 1472)))
-                
-                g1_mulAccC(_pVk, IC48x, IC48y, calldataload(add(pubSignals, 1504)))
-                
-
-                // -A
-                mstore(_pPairing, calldataload(pA))
-                mstore(add(_pPairing, 32), mod(sub(q, calldataload(add(pA, 32))), q))
-
-                // B
-                mstore(add(_pPairing, 64), calldataload(pB))
-                mstore(add(_pPairing, 96), calldataload(add(pB, 32)))
-                mstore(add(_pPairing, 128), calldataload(add(pB, 64)))
-                mstore(add(_pPairing, 160), calldataload(add(pB, 96)))
-
-                // alpha1
-                mstore(add(_pPairing, 192), alphax)
-                mstore(add(_pPairing, 224), alphay)
-
-                // beta2
-                mstore(add(_pPairing, 256), betax1)
-                mstore(add(_pPairing, 288), betax2)
-                mstore(add(_pPairing, 320), betay1)
-                mstore(add(_pPairing, 352), betay2)
-
-                // vk_x
-                mstore(add(_pPairing, 384), mload(add(pMem, pVk)))
-                mstore(add(_pPairing, 416), mload(add(pMem, add(pVk, 32))))
-
-
-                // gamma2
-                mstore(add(_pPairing, 448), gammax1)
-                mstore(add(_pPairing, 480), gammax2)
-                mstore(add(_pPairing, 512), gammay1)
-                mstore(add(_pPairing, 544), gammay2)
-
-                // C
-                mstore(add(_pPairing, 576), calldataload(pC))
-                mstore(add(_pPairing, 608), calldataload(add(pC, 32)))
-
-                // delta2
-                mstore(add(_pPairing, 640), deltax1)
-                mstore(add(_pPairing, 672), deltax2)
-                mstore(add(_pPairing, 704), deltay1)
-                mstore(add(_pPairing, 736), deltay2)
-
-
-                let success := staticcall(sub(gas(), 2000), 8, _pPairing, 768, _pPairing, 0x20)
-
-                isOk := and(success, mload(_pPairing))
-            }
-
-            let pMem := mload(0x40)
-            mstore(0x40, add(pMem, pLastMem))
-
-            // Validate that all evaluations ∈ F
-            
-            checkField(calldataload(add(_pubSignals, 0)))
-            
-            checkField(calldataload(add(_pubSignals, 32)))
-            
-            checkField(calldataload(add(_pubSignals, 64)))
-            
-            checkField(calldataload(add(_pubSignals, 96)))
-            
-            checkField(calldataload(add(_pubSignals, 128)))
-            
-            checkField(calldataload(add(_pubSignals, 160)))
-            
-            checkField(calldataload(add(_pubSignals, 192)))
-            
-            checkField(calldataload(add(_pubSignals, 224)))
-            
-            checkField(calldataload(add(_pubSignals, 256)))
-            
-            checkField(calldataload(add(_pubSignals, 288)))
-            
-            checkField(calldataload(add(_pubSignals, 320)))
-            
-            checkField(calldataload(add(_pubSignals, 352)))
-            
-            checkField(calldataload(add(_pubSignals, 384)))
-            
-            checkField(calldataload(add(_pubSignals, 416)))
-            
-            checkField(calldataload(add(_pubSignals, 448)))
-            
-            checkField(calldataload(add(_pubSignals, 480)))
-            
-            checkField(calldataload(add(_pubSignals, 512)))
-            
-            checkField(calldataload(add(_pubSignals, 544)))
-            
-            checkField(calldataload(add(_pubSignals, 576)))
-            
-            checkField(calldataload(add(_pubSignals, 608)))
-            
-            checkField(calldataload(add(_pubSignals, 640)))
-            
-            checkField(calldataload(add(_pubSignals, 672)))
-            
-            checkField(calldataload(add(_pubSignals, 704)))
-            
-            checkField(calldataload(add(_pubSignals, 736)))
-            
-            checkField(calldataload(add(_pubSignals, 768)))
-            
-            checkField(calldataload(add(_pubSignals, 800)))
-            
-            checkField(calldataload(add(_pubSignals, 832)))
-            
-            checkField(calldataload(add(_pubSignals, 864)))
-            
-            checkField(calldataload(add(_pubSignals, 896)))
-            
-            checkField(calldataload(add(_pubSignals, 928)))
-            
-            checkField(calldataload(add(_pubSignals, 960)))
-            
-            checkField(calldataload(add(_pubSignals, 992)))
-            
-            checkField(calldataload(add(_pubSignals, 1024)))
-            
-            checkField(calldataload(add(_pubSignals, 1056)))
-            
-            checkField(calldataload(add(_pubSignals, 1088)))
-            
-            checkField(calldataload(add(_pubSignals, 1120)))
-            
-            checkField(calldataload(add(_pubSignals, 1152)))
-            
-            checkField(calldataload(add(_pubSignals, 1184)))
-            
-            checkField(calldataload(add(_pubSignals, 1216)))
-            
-            checkField(calldataload(add(_pubSignals, 1248)))
-            
-            checkField(calldataload(add(_pubSignals, 1280)))
-            
-            checkField(calldataload(add(_pubSignals, 1312)))
-            
-            checkField(calldataload(add(_pubSignals, 1344)))
-            
-            checkField(calldataload(add(_pubSignals, 1376)))
-            
-            checkField(calldataload(add(_pubSignals, 1408)))
-            
-            checkField(calldataload(add(_pubSignals, 1440)))
-            
-            checkField(calldataload(add(_pubSignals, 1472)))
-            
-            checkField(calldataload(add(_pubSignals, 1504)))
-            
-
-            // Validate all evaluations
-            let isValid := checkPairing(_pA, _pB, _pC, _pubSignals, pMem)
-
-            mstore(0, isValid)
-             return(0, 0x20)
-         }
-     }
- }
->>>>>>> ead7bca5
+}