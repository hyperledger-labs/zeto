// Copyright © 2024 Kaleido, Inc.
//
// SPDX-License-Identifier: Apache-2.0
//
// Licensed under the Apache License, Version 2.0 (the "License");
// you may not use this file except in compliance with the License.
// You may obtain a copy of the License at
//
//     http://www.apache.org/licenses/LICENSE-2.0
//
// Unless required by applicable law or agreed to in writing, software
// distributed under the License is distributed on an "AS IS" BASIS,
// WITHOUT WARRANTIES OR CONDITIONS OF ANY KIND, either express or implied.
// See the License for the specific language governing permissions and
// limitations under the License.

package smt

import (
	"fmt"
	"math/big"
	"math/rand"
	"testing"

	"github.com/hyperledger-labs/zeto/internal/node"
	"github.com/hyperledger-labs/zeto/internal/storage"
	"github.com/hyperledger-labs/zeto/internal/testutils"
	"github.com/hyperledger-labs/zeto/internal/utxo"
	"github.com/hyperledger-labs/zeto/pkg/core"
	"github.com/iden3/go-iden3-crypto/babyjub"
	"github.com/stretchr/testify/assert"
)

func TestNewMerkleTree(t *testing.T) {
	db := storage.NewMemoryStorage()
	mt, err := NewMerkleTree(db, 64)
	assert.NoError(t, err)
	assert.Equal(t, 0, mt.Root().BigInt().Cmp(big.NewInt(0)))
}

func TestAddNode(t *testing.T) {
	db := storage.NewMemoryStorage()
	mt, err := NewMerkleTree(db, 10)
	assert.NoError(t, err)

	x, _ := new(big.Int).SetString("9198063289874244593808956064764348354864043212453245695133881114917754098693", 10)
	y, _ := new(big.Int).SetString("3600411115173311692823743444460566395943576560299970643507632418781961416843", 10)
	alice := &babyjub.PublicKey{
		X: x,
		Y: y,
	}
	salt1, _ := new(big.Int).SetString("43c49e8ba68a9b8a6bb5c230a734d8271a83d2f63722e7651272ebeef5446e", 16)
	utxo1 := utxo.NewFungible(big.NewInt(10), alice, salt1)
	idx1, err := utxo1.CalculateIndex()
	assert.NoError(t, err)
	assert.Equal(t, "11a22e32f5010d3658d1da9c93f26b77afe7a84346f49eae3d1d4fc6cd0a36fd", idx1.BigInt().Text(16))

	n1, err := node.NewLeafNode(utxo1)
	assert.NoError(t, err)
	err = mt.AddLeaf(n1)
	assert.NoError(t, err)
	assert.Equal(t, "525b60b382630ee7825bea84fb8808c13ede1fb827fe683cd5b14d76f6ac6d0b", mt.Root().Hex())

	// adding a 2nd node to test the tree update and branch nodes
	salt2, _ := new(big.Int).SetString("19b965f7629e4f0c4bd0b8f9c87f17580f18a32a31b4641550071ee4916bbbfc", 16)
	utxo2 := utxo.NewFungible(big.NewInt(20), alice, salt2)
	idx2, err := utxo2.CalculateIndex()
	assert.NoError(t, err)
	assert.Equal(t, "197b0dc3f167041e03d3eafacec1aa3ab12a0d7a606581af01447c269935e521", idx2.BigInt().Text(16))
	n2, err := node.NewLeafNode(utxo2)
	assert.NoError(t, err)
	err = mt.AddLeaf(n2)
	assert.NoError(t, err)
	assert.Equal(t, "c432caeb6448cb10bf8b449704f0fc79d84723b5aadeaf6f1b73cf00fe94c22f", mt.Root().Hex())

	// adding a 3rd node to test the tree update and branch nodes with a left/right child node
	salt3, _ := new(big.Int).SetString("9b0b93df975547e430eabff085a77831b8fcb6b5396e6bb815fda8d14125370", 16)
	utxo3 := utxo.NewFungible(big.NewInt(30), alice, salt3)
	idx3, err := utxo3.CalculateIndex()
	assert.NoError(t, err)
	assert.Equal(t, "2d46e23e813abf1fdabffe3ff22a38ebf6bb92d7c381463bee666eb010289fd5", idx3.BigInt().Text(16))
	n3, err := node.NewLeafNode(utxo3)
	assert.NoError(t, err)
	err = mt.AddLeaf(n3)
	assert.NoError(t, err)
	assert.Equal(t, "bf8409a4a6c7366bc64c154d3c2f40a8c3c5ddb0f1d47c41336d97ff27640502", mt.Root().Hex())

	// adding a 4th node to test the tree update and branch nodes with the other left/right child node
	salt4, _ := new(big.Int).SetString("194ec10ec96a507c7c9b60df133d13679b874b0bd6ab89920135508f55b3f064", 16)
	utxo4 := utxo.NewFungible(big.NewInt(40), alice, salt4)
	idx4, err := utxo4.CalculateIndex()
	assert.NoError(t, err)
	assert.Equal(t, "887884c3421b72f8f1991c64808262da78732abf961118d02b0792bd421521f", idx4.BigInt().Text(16))
	n4, err := node.NewLeafNode(utxo4)
	assert.NoError(t, err)
	err = mt.AddLeaf(n4)
	assert.NoError(t, err)
	assert.Equal(t, "abacf46f5217552ee28fe50b8fd7ca6aa46daeb9acf9f60928654c3b1a472f23", mt.Root().Hex())

	// test storage persistence
	rawDB := mt.(*sparseMerkleTree).db
	rootIdx, err := rawDB.GetRootNodeIndex()
	assert.NoError(t, err)
	assert.Equal(t, "abacf46f5217552ee28fe50b8fd7ca6aa46daeb9acf9f60928654c3b1a472f23", rootIdx.Hex())

	// test storage persistence across tree creation
	mt2, err := NewMerkleTree(db, 10)
	assert.NoError(t, err)
	assert.Equal(t, "abacf46f5217552ee28fe50b8fd7ca6aa46daeb9acf9f60928654c3b1a472f23", mt2.Root().Hex())
}

func TestGenerateProof(t *testing.T) {
	const levels = 10
	db := storage.NewMemoryStorage()
	mt, _ := NewMerkleTree(db, levels)

	alice := testutils.NewKeypair()
	utxo1 := utxo.NewFungible(big.NewInt(10), alice.PublicKey, big.NewInt(12345))
	node1, err := node.NewLeafNode(utxo1)
	assert.NoError(t, err)
	err = mt.AddLeaf(node1)
	assert.NoError(t, err)

	utxo2 := utxo.NewFungible(big.NewInt(10), alice.PublicKey, big.NewInt(12346))
	node2, err := node.NewLeafNode(utxo2)
	assert.NoError(t, err)
	err = mt.AddLeaf(node2)
	assert.NoError(t, err)

	target1 := node1.Index().BigInt()
	proof1, foundValue1, err := mt.GenerateProof(target1, mt.Root())
	assert.NoError(t, err)
	assert.Equal(t, target1, foundValue1)
	assert.True(t, proof1.(*proof).existence)
	valid := VerifyProof(mt.Root(), proof1, node1)
	assert.True(t, valid)

	utxo3 := utxo.NewFungible(big.NewInt(10), alice.PublicKey, big.NewInt(12347))
	node3, err := node.NewLeafNode(utxo3)
	assert.NoError(t, err)
	target2 := node3.Index().BigInt()
	proof2, _, err := mt.GenerateProof(target2, mt.Root())
	assert.NoError(t, err)
	assert.False(t, proof2.(*proof).existence)

	proof3, err := proof1.ToCircomVerifierProof(target1, foundValue1, mt.Root(), levels)
	assert.NoError(t, err)
	assert.False(t, proof3.IsOld0)
}

func TestVerifyProof(t *testing.T) {
	const levels = 10
	db := storage.NewMemoryStorage()
	mt, _ := NewMerkleTree(db, levels)

	alice := testutils.NewKeypair()
	values := []int{10, 20, 30, 40, 50}
	done := make(chan bool, len(values))
	startProving := make(chan core.Node, len(values))
	for idx, value := range values {
<<<<<<< HEAD
		go func(v int) {
=======
		go func(v int, idx int) {
>>>>>>> 9a6026e1
			salt := rand.Intn(100000)
			utxo := utxo.NewFungible(big.NewInt(int64(v)), alice.PublicKey, big.NewInt(int64(salt)))
			node, err := node.NewLeafNode(utxo)
			assert.NoError(t, err)
			err = mt.AddLeaf(node)
			assert.NoError(t, err)
			startProving <- node
			done <- true
			fmt.Printf("Added node %d\n", idx)
<<<<<<< HEAD
		}(value)
=======
		}(value, idx)
>>>>>>> 9a6026e1
	}

	go func() {
		// trigger the proving process after 1 nodes are added
		n := <-startProving
		fmt.Println("Received node for proving")

		target := n.Index().BigInt()
		root := mt.Root()
		p, _, err := mt.GenerateProof(target, root)
		assert.NoError(t, err)
		assert.True(t, p.(*proof).existence)

		valid := VerifyProof(root, p, n)
		assert.True(t, valid)
	}()

	for i := 0; i < len(values); i++ {
		<-done
	}

	fmt.Println("All done")
}<|MERGE_RESOLUTION|>--- conflicted
+++ resolved
@@ -158,11 +158,7 @@
 	done := make(chan bool, len(values))
 	startProving := make(chan core.Node, len(values))
 	for idx, value := range values {
-<<<<<<< HEAD
-		go func(v int) {
-=======
 		go func(v int, idx int) {
->>>>>>> 9a6026e1
 			salt := rand.Intn(100000)
 			utxo := utxo.NewFungible(big.NewInt(int64(v)), alice.PublicKey, big.NewInt(int64(salt)))
 			node, err := node.NewLeafNode(utxo)
@@ -172,11 +168,7 @@
 			startProving <- node
 			done <- true
 			fmt.Printf("Added node %d\n", idx)
-<<<<<<< HEAD
-		}(value)
-=======
 		}(value, idx)
->>>>>>> 9a6026e1
 	}
 
 	go func() {
