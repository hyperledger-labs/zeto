module github.com/hyperledger-labs/zeto

go 1.22.0

require (
	github.com/iden3/go-rapidsnark/witness/wasmer v0.0.0-20230524142950-0986cf057d4e
	github.com/stretchr/testify v1.9.0
)

require (
	github.com/iden3/wasmer-go v0.0.1 // indirect
	github.com/jackc/pgpassfile v1.0.0 // indirect
	github.com/jackc/pgservicefile v0.0.0-20221227161230-091c0ba34f0a // indirect
	github.com/jackc/pgx/v5 v5.5.5 // indirect
	github.com/jackc/puddle/v2 v2.2.1 // indirect
	github.com/jinzhu/inflection v1.0.0 // indirect
	github.com/jinzhu/now v1.1.5 // indirect
	github.com/kr/text v0.2.0 // indirect
	github.com/mattn/go-sqlite3 v1.14.22 // indirect
	github.com/rogpeppe/go-internal v1.12.0 // indirect
<<<<<<< HEAD
	golang.org/x/sync v0.1.0 // indirect
	golang.org/x/text v0.14.0 // indirect
=======
	golang.org/x/sync v0.7.0 // indirect
	golang.org/x/text v0.16.0 // indirect
>>>>>>> 9a6026e1
)

require (
	github.com/davecgh/go-spew v1.1.1 // indirect
	github.com/dchest/blake512 v1.0.0 // indirect
	github.com/iden3/go-iden3-crypto v0.0.16
	github.com/iden3/go-rapidsnark/prover v0.0.10
	github.com/iden3/go-rapidsnark/types v0.0.2 // indirect
	github.com/iden3/go-rapidsnark/witness/v2 v2.0.0
	github.com/pmezard/go-difflib v1.0.0 // indirect
	golang.org/x/crypto v0.25.0 // indirect
	golang.org/x/sys v0.22.0 // indirect
	gopkg.in/yaml.v3 v3.0.1 // indirect
	gorm.io/driver/postgres v1.5.9
	gorm.io/driver/sqlite v1.5.6
	gorm.io/gorm v1.25.11
)<|MERGE_RESOLUTION|>--- conflicted
+++ resolved
@@ -18,13 +18,8 @@
 	github.com/kr/text v0.2.0 // indirect
 	github.com/mattn/go-sqlite3 v1.14.22 // indirect
 	github.com/rogpeppe/go-internal v1.12.0 // indirect
-<<<<<<< HEAD
-	golang.org/x/sync v0.1.0 // indirect
-	golang.org/x/text v0.14.0 // indirect
-=======
 	golang.org/x/sync v0.7.0 // indirect
 	golang.org/x/text v0.16.0 // indirect
->>>>>>> 9a6026e1
 )
 
 require (
