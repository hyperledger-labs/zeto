// Copyright © 2024 Kaleido, Inc.
//
// SPDX-License-Identifier: Apache-2.0
//
// Licensed under the Apache License, Version 2.0 (the "License");
// you may not use this file except in compliance with the License.
// You may obtain a copy of the License at
//
//     http://www.apache.org/licenses/LICENSE-2.0
//
// Unless required by applicable law or agreed to in writing, software
// distributed under the License is distributed on an "AS IS" BASIS,
// WITHOUT WARRANTIES OR CONDITIONS OF ANY KIND, either express or implied.
// See the License for the specific language governing permissions and
// limitations under the License.

const { expect } = require('chai');
const { join } = require('path');
const { wasm: wasm_tester } = require('circom_tester');
const { genRandomSalt, genKeypair, genEcdhSharedKey, formatPrivKeyForBabyJub, stringifyBigInts } = require('maci-crypto');
const { Poseidon, newSalt, poseidonDecrypt } = require('../index.js');

const ZERO_PUBKEY = [0, 0];
const poseidonHash = Poseidon.poseidon4;

describe('main circuit tests for Zeto fungible tokens with anonymity with encryption', () => {
  let circuit, provingKeyFile, verificationKey;

  const sender = {};
  const receiver = {};

  before(async function () {
    this.timeout(60000);

    circuit = await wasm_tester(join(__dirname, '../../circuits/anon_enc.circom'));

    let keypair = genKeypair();
    sender.privKey = keypair.privKey;
    sender.pubKey = keypair.pubKey;

    keypair = genKeypair();
    receiver.privKey = keypair.privKey;
    receiver.pubKey = keypair.pubKey;
  });

  it('should succeed for valid witness and produce an encypted value', async () => {
    const inputValues = [32, 40];
    const outputValues = [20, 52];

    // create two input UTXOs, each has their own salt, but same owner
    const salt1 = newSalt();
    const input1 = poseidonHash([BigInt(inputValues[0]), salt1, ...sender.pubKey]);
    const salt2 = newSalt();
    const input2 = poseidonHash([BigInt(inputValues[1]), salt2, ...sender.pubKey]);
    const inputCommitments = [input1, input2];

    // create two output UTXOs, they share the same salt, and different owner
    const salt3 = newSalt();
    const output1 = poseidonHash([BigInt(outputValues[0]), salt3, ...receiver.pubKey]);
    const salt4 = newSalt();
    const output2 = poseidonHash([BigInt(outputValues[1]), salt4, ...sender.pubKey]);
    const outputCommitments = [output1, output2];

    const encryptionNonce = genRandomSalt();
    const encryptInputs = stringifyBigInts({
      encryptionNonce,
      senderPrivateKey: formatPrivKeyForBabyJub(sender.privKey),
    });

    const witness = await circuit.calculateWitness(
      {
        inputCommitments,
        inputValues,
        inputSalts: [salt1, salt2],
        outputCommitments,
        outputValues,
        outputSalts: [salt3, salt4],
        outputOwnerPublicKeys: [receiver.pubKey, sender.pubKey],
        ...encryptInputs,
      },
      true
    );

    // console.log('witness', witness.slice(0, 15));
    // console.log('salt3', salt3);
    // console.log('inputCommitments', inputCommitments);
    // console.log('senderPublicKey', senderPubKey);
    // console.log('receiverPublicKey', receiverPubKey);
    // console.log('encryptionNonce', encryptionNonce);

    expect(witness[3]).to.equal(BigInt(inputCommitments[0]));
    expect(witness[4]).to.equal(BigInt(inputCommitments[1]));
    expect(witness[5]).to.equal(BigInt(outputCommitments[0]));
    expect(witness[6]).to.equal(BigInt(outputCommitments[1]));

    // take the output from the proof circuit and attempt to decrypt
    // as the receiver
    const cipherText = [witness[1], witness[2]]; // index 1 is the encrypted value, index 2 is the encrypted salt
    const recoveredKey = genEcdhSharedKey(receiver.privKey, sender.pubKey);
    const plainText = poseidonDecrypt(cipherText, recoveredKey, encryptionNonce);
    // use the recovered value (plainText[0]) and salt (plainText[1]) to verify the output commitment
    const calculatedHash = poseidonHash([BigInt(plainText[0]), BigInt(plainText[1]), ...receiver.pubKey]);
    expect(calculatedHash).to.equal(outputCommitments[0]);
  });

  it('should fail to generate a witness because mass conservation is not obeyed', async () => {
    const inputValues = [15, 100];
    const outputValues = [90, 35];
    // create two input UTXOs, each has their own salt, but same owner
    const salt1 = newSalt();
    const input1 = poseidonHash([BigInt(inputValues[0]), salt1, ...sender.pubKey]);
    const salt2 = newSalt();
    const input2 = poseidonHash([BigInt(inputValues[1]), salt2, ...sender.pubKey]);
    const inputCommitments = [input1, input2];

    // create two output UTXOs, they share the same salt, and different owner
    const salt3 = newSalt();
    const output1 = poseidonHash([BigInt(outputValues[0]), salt3, ...receiver.pubKey]);
    const output2 = poseidonHash([BigInt(outputValues[1]), salt3, ...sender.pubKey]);
    const outputCommitments = [output1, output2];

    const sharedSecret = genEcdhSharedKey(sender.privKey, receiver.pubKey);
    const encryptionNonce = genRandomSalt();
    const encryptInputs = stringifyBigInts({
      encryptionNonce,
      senderPrivateKey: formatPrivKeyForBabyJub(sender.privKey),
    });

    let err;
    try {
      await circuit.calculateWitness(
        {
          inputCommitments,
          inputValues,
          inputSalts: [salt1, salt2],
          outputCommitments,
          outputValues,
          outputSalts: [salt3, salt3],
          outputOwnerPublicKeys: [receiver.pubKey, sender.pubKey],
          ...encryptInputs,
        },
        true
      );
    } catch (e) {
      err = e;
    }
    // console.log(err);
    expect(err).to.match(/Error in template Zeto_100 line: 77/);
  });
<<<<<<< HEAD
=======

  it('should generate a valid proof that can be verified successfully', async () => {
    const inputValues = [115, 0];
    const outputValues = [115, 0];
    // create two input UTXOs, each has their own salt, but same owner
    const salt1 = newSalt();
    const input1 = poseidonHash([BigInt(inputValues[0]), salt1, ...sender.pubKey]);
    const inputCommitments = [input1, 0];

    // create two output UTXOs, they share the same salt, and different owner
    const salt3 = newSalt();
    const output1 = poseidonHash([BigInt(outputValues[0]), salt3, ...receiver.pubKey]);
    const outputCommitments = [output1, 0];

    const encryptionNonce = genRandomSalt();
    const encryptInputs = stringifyBigInts({
      encryptionNonce,
      senderPrivateKey: formatPrivKeyForBabyJub(sender.privKey),
    });

    const startTime = Date.now();
    const witness = await circuit.calculateWTNSBin(
      {
        inputCommitments,
        inputValues,
        inputSalts: [salt1, 0],
        outputCommitments,
        outputValues,
        outputSalts: [salt3, 0],
        outputOwnerPublicKeys: [receiver.pubKey, ZERO_PUBKEY],
        ...encryptInputs,
      },
      true
    );

    const { proof, publicSignals } = await groth16.prove(provingKeyFile, witness);
    console.log('Proving time: ', (Date.now() - startTime) / 1000, 's');

    const success = await groth16.verify(verificationKey, publicSignals, proof);
    // console.log('inputCommitments', inputCommitments);
    // console.log('outputCommitments', outputCommitments);
    // console.log('senderPublicKey', sender.pubKey);
    // console.log('receiverPublicKey', receiver.pubKey);
    // console.log('encryptionNonce', encryptionNonce);
    // console.log('publicSignals', publicSignals);
    expect(success, true);
  }).timeout(60000);

  it('should failed to match output UTXO after decrypting the cipher texts from the events if using the wrong sender public keys', async () => {
    const inputValues = [32, 40];
    const outputValues = [20, 52];

    // create two input UTXOs, each has their own salt, but same owner
    const salt1 = newSalt();
    const input1 = poseidonHash([BigInt(inputValues[0]), salt1, ...sender.pubKey]);
    const salt2 = newSalt();
    const input2 = poseidonHash([BigInt(inputValues[1]), salt2, ...sender.pubKey]);
    const inputCommitments = [input1, input2];

    // create two output UTXOs, they share the same salt, and different owner
    const salt3 = newSalt();
    const output1 = poseidonHash([BigInt(outputValues[0]), salt3, ...receiver.pubKey]);
    const salt4 = newSalt();
    const output2 = poseidonHash([BigInt(outputValues[1]), salt4, ...sender.pubKey]);
    const outputCommitments = [output1, output2];

    const encryptionNonce = genRandomSalt();
    const encryptInputs = stringifyBigInts({
      encryptionNonce,
      senderPrivateKey: formatPrivKeyForBabyJub(sender.privKey),
    });

    const witness = await circuit.calculateWitness(
      {
        inputCommitments,
        inputValues,
        inputSalts: [salt1, salt2],
        outputCommitments,
        outputValues,
        outputSalts: [salt3, salt4],
        outputOwnerPublicKeys: [receiver.pubKey, sender.pubKey],
        ...encryptInputs,
      },
      true
    );

    // take the output from the proof circuit and attempt to decrypt
    // as the receiver, but without using the correct sender public key
    const wrongSender = genKeypair();
    const cipherText = [witness[1], witness[2]]; // index 1 is the encrypted value, index 2 is the encrypted salt
    const recoveredKey = genEcdhSharedKey(receiver.privKey, wrongSender.pubKey);
    const plainText = poseidonDecrypt(cipherText, recoveredKey, encryptionNonce);
    // use the recovered value (plainText[0]) and salt (plainText[1]) to verify the output commitment
    const calculatedHash = poseidonHash([BigInt(plainText[0]), BigInt(plainText[1]), ...receiver.pubKey]);
    expect(calculatedHash).to.not.equal(outputCommitments[0]);
  });
>>>>>>> 839bf5b7
});<|MERGE_RESOLUTION|>--- conflicted
+++ resolved
@@ -147,55 +147,6 @@
     // console.log(err);
     expect(err).to.match(/Error in template Zeto_100 line: 77/);
   });
-<<<<<<< HEAD
-=======
-
-  it('should generate a valid proof that can be verified successfully', async () => {
-    const inputValues = [115, 0];
-    const outputValues = [115, 0];
-    // create two input UTXOs, each has their own salt, but same owner
-    const salt1 = newSalt();
-    const input1 = poseidonHash([BigInt(inputValues[0]), salt1, ...sender.pubKey]);
-    const inputCommitments = [input1, 0];
-
-    // create two output UTXOs, they share the same salt, and different owner
-    const salt3 = newSalt();
-    const output1 = poseidonHash([BigInt(outputValues[0]), salt3, ...receiver.pubKey]);
-    const outputCommitments = [output1, 0];
-
-    const encryptionNonce = genRandomSalt();
-    const encryptInputs = stringifyBigInts({
-      encryptionNonce,
-      senderPrivateKey: formatPrivKeyForBabyJub(sender.privKey),
-    });
-
-    const startTime = Date.now();
-    const witness = await circuit.calculateWTNSBin(
-      {
-        inputCommitments,
-        inputValues,
-        inputSalts: [salt1, 0],
-        outputCommitments,
-        outputValues,
-        outputSalts: [salt3, 0],
-        outputOwnerPublicKeys: [receiver.pubKey, ZERO_PUBKEY],
-        ...encryptInputs,
-      },
-      true
-    );
-
-    const { proof, publicSignals } = await groth16.prove(provingKeyFile, witness);
-    console.log('Proving time: ', (Date.now() - startTime) / 1000, 's');
-
-    const success = await groth16.verify(verificationKey, publicSignals, proof);
-    // console.log('inputCommitments', inputCommitments);
-    // console.log('outputCommitments', outputCommitments);
-    // console.log('senderPublicKey', sender.pubKey);
-    // console.log('receiverPublicKey', receiver.pubKey);
-    // console.log('encryptionNonce', encryptionNonce);
-    // console.log('publicSignals', publicSignals);
-    expect(success, true);
-  }).timeout(60000);
 
   it('should failed to match output UTXO after decrypting the cipher texts from the events if using the wrong sender public keys', async () => {
     const inputValues = [32, 40];
@@ -245,5 +196,4 @@
     const calculatedHash = poseidonHash([BigInt(plainText[0]), BigInt(plainText[1]), ...receiver.pubKey]);
     expect(calculatedHash).to.not.equal(outputCommitments[0]);
   });
->>>>>>> 839bf5b7
 });